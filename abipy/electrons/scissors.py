# coding: utf-8
"""Scissors operator."""
from __future__ import print_function, division, unicode_literals

import os
import numpy as np

from six.moves import cPickle as pickle
from collections import OrderedDict
from monty.collections import AttrDict

__all__ = [
    "Scissors",
    "ScissorsBuilder"
]


class ScissorsError(Exception):
    """Base class for the exceptions raised by :class:`Scissors`"""


class Scissors(object):
    """
<<<<<<< HEAD
    This object represents an energy-dependent scissors operator.
    The operator is defined by a list of domains (energy intervals) and a list of functions defined in these domains.
    The domains should fulfill the constraints documented in the main constructor. eV units are assumed.

    The standard way to create this object is via the methods provided by the factory class `ScissorBuilder`.
=======
    This object represents an energy-dependent scissors operator. The operator is defined by a list of domains
    (energy intervals) and a list of functions defined in these domains. The domains should fulfill the constraints
    documented in the main constructor.

    .. note::
        eV units are assumed.

    The standard way to create this object is via the methods provided by the factory class :class:`ScissorBuilder`.
>>>>>>> 3604e0df
    Once the instance has been created, one can correct the band structure by calling the `apply` method.
    """
    Error = ScissorsError

    def __init__(self, func_list, domains, residues, bounds=None):
        """
        Args:
<<<<<<< HEAD
            func_list:
                List of callable objects. Each function takes an eigenvalue and returns the corrected value.
            domains:
                 Domains of each function. List of tuples [(emin1, emax1), (emin2, emax2), ...]
            bounds:
                Specify how to handle energies that do not fall inside one of the domains. 
                At present, only constant boundaries are implemented.
            residues:
                A list of the residues of the fitting per domain
=======
            func_list: List of callable objects. Each function takes an eigenvalue and returns
                       the corrected value.
            domains: Domains of each function. List of tuples [(emin1, emax1), (emin2, emax2), ...]
            bounds: Specify how to handle energies that do not fall inside one of the domains.
                    At present, only constant boundaries are implemented.
            residues: A list of the residues of the fitting per domain
>>>>>>> 3604e0df

        .. note::
            #. Domains should not overlap, cover e0mesh, and given in increasing order.

<<<<<<< HEAD
            - Holes are permitted but the interpolation will raise an exception if the eigenvalue falls inside the hole.
=======
            #. Holes are permitted but the interpolation will raise an exception if the
               eigenvalue falls inside the hole.
>>>>>>> 3604e0df

            #. Errors contains a list of the fitting errors per domain

        """
        # TODO Add consistency check.
        self.func_list = func_list
        self.domains = np.atleast_2d(domains)
        self.residues = residues
        assert len(self.func_list) == len(self.domains)

        # Treat the out-of-boundary conditions. func_low and func_high are used to handle energies 
        # that are below or above the min/max energy given in domains.
        blow, bhigh = "c", "c"
        if bounds is not None:
            blow, bhigh = bounds[0][0], bounds[0][1]

        if blow.lower() == "c":
            try:
                self.func_low = lambda x: float(bounds[0][1])
            except:
                x_low = self.domains[0,0]
                fx_low = func_list[0](x_low)
                self.func_low = lambda x: fx_low
        else:
            raise NotImplementedError("Only constant boundaries are implemented")

        if bhigh.lower() == "c":
            try:
                self.func_high = lambda x: float(bounds[1][1])
            except:
                x_high = self.domains[1, -1]
                fx_high = func_list[-1](x_high)
                self.func_high = lambda x: fx_high
        else:
            raise NotImplementedError("Only constant boundaries are implemented")

        # This counter stores the number of points that are out of bounds.
        self.out_bounds = np.zeros(3, np.int)

    def apply(self, eig):
        """Correct the eigenvalue eig (eV units)."""
        # Get the list of domains.
        domains = self.domains

        if eig < domains[0,0]:
            # Eig is below the first point of the first domain.
            # Call func_low
            print("left ", eig, " < ", domains[0,0])
            self.out_bounds[0] += 1
            return self.func_low(eig)

        if eig > domains[-1,1]:
            # Eig is above the last point of the last domain.
            # Call func_high
            print("right ", eig, " > ", domains[-1,1])
            self.out_bounds[1] += 1
            return self.func_high(eig)

        # eig is inside the domains: find the domain 
        # and call the corresponding function.
        for idx, dms in enumerate(domains):
            if dms[1] >= eig >= dms[0]:
                return self.func_list[idx](eig)

        self.out_bounds[2] += 1
        raise self.Error("Cannot find location of eigenvalue %s in domains:\n%s" % (eig, domains))


class ScissorsBuilder(object):
    """
    This object facilitates the creation of :class:`Scissors` instances.

    Usage:

        builder = ScissorsBuilder.from_file("sigres_file")

        # To plot the QP results as function of the KS energy:
        builder.plot_qpe_vs_e0()

        # To select the domains esplicitly (optional)
        builder.build(domains_spin=[[-10, 6.02], [6.1, 20]])

        # To compare the fitted results with the ab-initio data:
        builder.plot_fit()

        # To plot the corrected bands:
        builder.plot_qpbands(abidata.ref_file("si_nscf_WFK-etsf.nc"))
    """
    @classmethod
    def from_file(cls, filepath):
        """Generate an instance of `ScissorsBuilder` from file. Main entry point for client code."""
        from abipy.abilab import abiopen
        with abiopen(filepath) as ncfile:
            return cls(qps_spin=ncfile.qplist_spin, sigres_ebands=ncfile.ebands)

    @classmethod
    def pickle_load(cls, filepath):
        """Load the object from a pickle file."""
        with open(filepath, "rb") as fh:
            d = AttrDict(pickle.load(fh))
            # Costruct the object and compute the scissors.
            new = cls(d.qps_spin, d.sigres_ebands)
            new.build(d.domains_spin, d.bounds_spin)
            return new

    def pickle_dump(self, filepath, protocol=-1):
        """Save the object in Pickle format"""
        assert all(s1 == s2 for s1, s2 in zip(self.domains_spin.keys(), self.bounds_spin.keys()))
        assert all(s1 == s2 for s1, s2 in zip(self.domains_spin.keys(), range(self.nsppol)))

        bounds_spin = None
        if any(v is not None for v in self.bounds_spin.values()):
            bounds_spin = [a.tolist() for a in self.bounds_spin.values()]

        # This trick is needed because we cannot pickle bound methods of the scissors operator.
        d = dict(qps_spin=self._qps_spin,
                 sigres_ebands=self.sigres_ebands,
                 domains_spin=[a for a in self.domains_spin.values()],
                 bounds_spin=bounds_spin)

        with open(filepath, "wb") as fh:
            pickle.dump(d, fh, protocol=protocol)

    def __init__(self, qps_spin, sigres_ebands):
        """
        :param qps_spin: List of ``QPlist``, for each spin.
        :param sigres_ebands: ``ElectronBands` read from the sigres file
        """
        # Sort quasiparticle data by e0.
        self._qps_spin = tuple([qps.sort_by_e0() for qps in qps_spin])

        # Compute the boundaries of the E0 mesh.
        e0min, e0max = np.inf, -np.inf
        for qps in self._qps_spin:
            e0mesh = qps.get_e0mesh()
            e0min = min(e0min, e0mesh[0]) 
            e0max = max(e0max, e0mesh[-1])

        self._e0min, self._e0max = e0min, e0max

        # The KS bands stored in the sigres file (used to compute automatically the boundaries)
        self.sigres_ebands = sigres_ebands

<<<<<<< HEAD
        # Start with default values for domains.
        self.build()
=======
    @classmethod
    def from_file(cls, filepath):
        """
        Generate an instance of :class:`ScissorsBuilder` from file. Main entry point for client code.
        """
        from abipy.abilab import abiopen
        ncfile = abiopen(filepath)
        return cls(qps_spin=ncfile.qplist_spin)
>>>>>>> 3604e0df

    @property
    def nsppol(self):
        """Number of spins."""
        return len(self._qps_spin)

    @property
    def e0min(self):
        """Minimum KS energy in eV (takes into account spin)"""
        return self._e0min

    @property
    def e0max(self):
        """Maximum KS energy in eV (takes into account spin)"""
        return self._e0max

<<<<<<< HEAD
    @property
    def scissors_spin(self):
        """Returns a tuple of `Scissors` indexed by the spin value."""
=======
    def get_scissors_spin(self):
        """Returns a tuple of :class:`Scissors` indexed by the spin value."""
>>>>>>> 3604e0df
        try:
            return self._scissors_spin
        except AttributeError:
            raise AttributeError("Call self.build to create the scissors operator")

    def build(self, domains_spin=None, bounds_spin=None, k=3):
        """
        Build the scissors operator.

        :param domains_spin:
            list of domains in eV for each spin. If domains is None, domains are computed automatically
            from the sigres bands (two domains separated by the middle of the gap).
        :param bounds_spin:
            Options specifying the boundary conditions (not used at present)
        :param k:
            Parameter defining the order of the fit.
        """
        nsppol = self.nsppol

        # The parameters defining the scissors operator
        self.domains_spin = OrderedDict()
        self.bounds_spin = OrderedDict()

        if domains_spin is None:
            # Use sigres_ebands and the position of the homo, lumo to compute the domains.
            domains_spin = nsppol * [None]
            e_bands = self.sigres_ebands
            for spin in e_bands.spins:
                gap_mid = (e_bands.homos[spin].eig + e_bands.lumos[spin].eig) / 2
                domains_spin[spin] = [[self.e0min - 0.2 * abs(self.e0min), gap_mid],
                                      [gap_mid, self.e0max + 0.2 * abs(self.e0max)]]
                #print("domains", domains_spin[spin])
        else:
            if nsppol == 1:
                domains_spin = np.reshape(domains_spin, (1, -1, 2))
            elif nsppol == 2:
                assert len(domains_spin) == nsppol
                if bounds_spin is not None: assert len(bounds_spin) == nsppol
            else:
                raise ValueError("Wrong number of spins %d" % nsppol)
            #if len(domains_spin) != nsppol:
            #    raise ValueError("len(domains_spin) == %s != nsppol %s" % (len(domains_spin), nsppol))

        # Construct the scissors operator for each spin.
        scissors_spin = nsppol * [None]
        for spin, qps in enumerate(self._qps_spin):
            bounds = None if not bounds_spin else bounds_spin[spin]
            scissors_spin[spin] = qps.build_scissors(domains_spin[spin], bounds=bounds, k=k, plot=False)

            # Save input so that we can reconstruct Scissors.
            self.domains_spin[spin] = domains_spin[spin]
            self.bounds_spin[spin] = bounds

        self._scissors_spin = scissors_spin
        return domains_spin

    def plot_qpe_vs_e0(self, with_fields="all", **kwargs):
        """Plot the quasiparticle corrections as function of the KS energy."""
        for spin, qps in enumerate(self._qps_spin):
            kwargs["title"] = "spin %s" % spin
            qps.plot_qps_vs_e0(with_fields=with_fields, **kwargs)

    def plot_fit(self, **kwargs):
        """Compare fit functions with input quasi-particle corrections."""
        import matplotlib.pyplot as plt

        for spin in range(self.nsppol):
            qps = self._qps_spin[spin]
            e0mesh, qpcorrs = qps.get_e0mesh(), qps.get_qpeme0().real

            plt.plot(e0mesh, qpcorrs, label="Input QP corrections, spin %s" % spin)
            scissors = self._scissors_spin[spin]
            intp_qpc = [scissors.apply(e0) for e0 in e0mesh]
            plt.plot(e0mesh, intp_qpc, label="Scissors operator, spin %s" % spin)

        plt.legend(loc="best")
        plt.show()

    def plot_qpbands(self, bands_filepath, bands_label=None, dos_filepath=None, dos_args=None, **kwargs):
        """
        Correct the energies found in the netcdf file bands_filepath and plot the band energies (both the initial
        and the corrected ones) with matplotlib. The plot contains the KS and the QP DOS if dos_filepath is not None.

        Args:
            bands_filepath:
                Path to the netcdf file containing the initial KS energies to be corrected.
            bands_label
                String used to label the KS bands in the plot.
            dos_filepath
                Optional path to a netcdf file with the initial KS energies on a homogeneous k-mesh (used to
                compute the KS and the QP dos)
            dos_args
                Dictionary with the arguments passed to get_dos to compute the DOS
                Used if dos_filepath is not None.
            kwargs:
                Options passed to the plotter.

        Returns:
            matplotlib figure
        """
        from abipy.abilab import abiopen, ElectronBandsPlotter

        # Read the KS band energies from bands_filepath and apply the scissors operator.
        with abiopen(bands_filepath) as ncfile: ks_bands = ncfile.ebands
        qp_bands = ks_bands.apply_scissors(self._scissors_spin)

        # Read the band energies computed on the Monkhorst-Pack (MP) mesh and compute the DOS.
        ks_dos, qp_dos = None, None
        if dos_filepath is not None:
            with abiopen(dos_filepath) as ncfile: ks_mpbands = ncfile.ebands

            dos_args = {} if not dos_args else dos_args
            ks_dos = ks_mpbands.get_edos(**dos_args)
            # Compute the DOS with the modified QPState energies.
            qp_mpbands = ks_mpbands.apply_scissors(self._scissors_spin)
            qp_dos = qp_mpbands.get_edos(**dos_args)

        # Plot the LDA and the QPState band structure with matplotlib.
        plotter = ElectronBandsPlotter()

        bands_label = bands_label if bands_label is not None else os.path.basename(bands_filepath)
        plotter.add_ebands(bands_label, ks_bands, dos=ks_dos)
        plotter.add_ebands(bands_label + " + scissors", qp_bands, dos=qp_dos)

        return plotter.plot(**kwargs)<|MERGE_RESOLUTION|>--- conflicted
+++ resolved
@@ -21,13 +21,6 @@
 
 class Scissors(object):
     """
-<<<<<<< HEAD
-    This object represents an energy-dependent scissors operator.
-    The operator is defined by a list of domains (energy intervals) and a list of functions defined in these domains.
-    The domains should fulfill the constraints documented in the main constructor. eV units are assumed.
-
-    The standard way to create this object is via the methods provided by the factory class `ScissorBuilder`.
-=======
     This object represents an energy-dependent scissors operator. The operator is defined by a list of domains
     (energy intervals) and a list of functions defined in these domains. The domains should fulfill the constraints
     documented in the main constructor.
@@ -36,7 +29,6 @@
         eV units are assumed.
 
     The standard way to create this object is via the methods provided by the factory class :class:`ScissorBuilder`.
->>>>>>> 3604e0df
     Once the instance has been created, one can correct the band structure by calling the `apply` method.
     """
     Error = ScissorsError
@@ -44,34 +36,18 @@
     def __init__(self, func_list, domains, residues, bounds=None):
         """
         Args:
-<<<<<<< HEAD
-            func_list:
-                List of callable objects. Each function takes an eigenvalue and returns the corrected value.
-            domains:
-                 Domains of each function. List of tuples [(emin1, emax1), (emin2, emax2), ...]
-            bounds:
-                Specify how to handle energies that do not fall inside one of the domains. 
-                At present, only constant boundaries are implemented.
-            residues:
-                A list of the residues of the fitting per domain
-=======
             func_list: List of callable objects. Each function takes an eigenvalue and returns
                        the corrected value.
             domains: Domains of each function. List of tuples [(emin1, emax1), (emin2, emax2), ...]
             bounds: Specify how to handle energies that do not fall inside one of the domains.
                     At present, only constant boundaries are implemented.
             residues: A list of the residues of the fitting per domain
->>>>>>> 3604e0df
 
         .. note::
             #. Domains should not overlap, cover e0mesh, and given in increasing order.
 
-<<<<<<< HEAD
-            - Holes are permitted but the interpolation will raise an exception if the eigenvalue falls inside the hole.
-=======
             #. Holes are permitted but the interpolation will raise an exception if the
                eigenvalue falls inside the hole.
->>>>>>> 3604e0df
 
             #. Errors contains a list of the fitting errors per domain
 
@@ -215,19 +191,8 @@
         # The KS bands stored in the sigres file (used to compute automatically the boundaries)
         self.sigres_ebands = sigres_ebands
 
-<<<<<<< HEAD
         # Start with default values for domains.
         self.build()
-=======
-    @classmethod
-    def from_file(cls, filepath):
-        """
-        Generate an instance of :class:`ScissorsBuilder` from file. Main entry point for client code.
-        """
-        from abipy.abilab import abiopen
-        ncfile = abiopen(filepath)
-        return cls(qps_spin=ncfile.qplist_spin)
->>>>>>> 3604e0df
 
     @property
     def nsppol(self):
@@ -244,14 +209,9 @@
         """Maximum KS energy in eV (takes into account spin)"""
         return self._e0max
 
-<<<<<<< HEAD
     @property
     def scissors_spin(self):
-        """Returns a tuple of `Scissors` indexed by the spin value."""
-=======
-    def get_scissors_spin(self):
         """Returns a tuple of :class:`Scissors` indexed by the spin value."""
->>>>>>> 3604e0df
         try:
             return self._scissors_spin
         except AttributeError:
