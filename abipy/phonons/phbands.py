# coding: utf-8
from __future__ import print_function, division, unicode_literals

import sys
import functools
import collections
import numpy as np

from monty.functools import lazy_property
from abipy.core.mixins import AbinitNcFile, Has_Structure, Has_PhononBands
from abipy.core.kpoints import Kpoint
from abipy.tools import gaussian
<<<<<<< HEAD
from abipy.iotools import ETSF_Reader
from .phdos import PhononDOS
=======
from .phdos import PhononDos
>>>>>>> 40190740

__all__ = [
    "PhononBands",
    "PhbstFile",
]


@functools.total_ordering
class PhononMode(object):
    """A phonon mode has a q-point, a frequency, a cartesian displacement and a structure."""

    __slots__ = [
        "qpoint",
        "freq",
        "displ_cart", # Cartesian displacement.
        "structure"
    ]

    def __init__(self, qpoint, freq, displ_cart, structure):
        """
        Args:
            qpoint: qpoint in reduced coordinates.
            freq: Phonon frequency in eV.
            displ: Displacement (Cartesian coordinates, Angstrom)
            structure: Pymatgen :class:`Structure`.
        """
        self.qpoint = Kpoint.as_kpoint(qpoint, structure.reciprocal_lattice)
        self.freq = freq
        self.displ_cart = displ_cart
        self.structure = structure

    #def __str__(self):

    # Rich comparison support (ordered is based on the frequency).
    # Note that missing operators are filled by total_ordering.
    def __eq__(self, other):
        return self.freq == other.freq

    def __lt__(self, other):
        return self.freq < other.freq

    #@property
    #def displ_red(self)
    #    return np.dot(self.xred, self.rprimd)

    #def make_supercell(self, delta):

    #def export(self, path):

    #def visualize(self, visualizer):


class PhononBands(object):
    """
    Container object storing the phonon band structure.

    .. Attributes:

        phfreqs: array with phonon frequencies. Shape=(nqpt, 3*natom)
        phdispl_cart: phonon displacements in Cartesian coordinates.
            `ndarray` of shape (nqpt, 3*natom, 3*natom).
            The last dimension stores the cartesian components.
        qpoints:
            qpoints and wtq are replaced by self.ibz that is a list of KpointList.
        weights:

    .. note::
        Frequencies are in eV. Cartesian displacements are in Angstrom.
    """

    def __init__(self, structure, qpoints, phfreqs, phdispl_cart, markers=None, widths=None):
        """
        Args:
            structure:
                Structure object
            qpoints: :class:`KpointList` instance.
            phfreqs: Phonon frequencies in eV.
            phdispl_cart: Displacement in Cartesian coordinates.
            markers: Optional dictionary containing markers labelled by a string.
                Each marker is a list of tuple(x, y, s) where x,and y are the position 
                in the graph and s is the size of the marker.
                Used for plotting purpose e.g. QP data, energy derivatives...
            widths: Optional dictionary containing data used for the so-called fatbands
                Each entry is an array of shape [nsppol, nkpt, mband] giving the width
                of the band at that particular point. Used for plotting purpose e.g. fatbands.
        """
        self.structure = structure
        self.qpoints = qpoints

        self.phfreqs = phfreqs
        self.phdispl_cart = phdispl_cart

        self.num_qpoints = len(self.qpoints)

        # Handy variables used to loop.
        self.num_atoms = structure.num_sites
        self.num_branches = 3 * self.num_atoms
        self.branches = range(self.num_branches)

        # Find the q-point names in the pymatgen database.
        # We'll use _auto_klabels to label the point in the matplotlib plot
        # if qlabels are not specified by the user.
        self._auto_qlabels = collections.OrderedDict()
        for idx, qpoint in enumerate(self.qpoints):
            name = self.structure.findname_in_hsym_stars(qpoint)
            if name is not None:
                self._auto_qlabels[idx] = name
                                                                            
        if markers is not None:
            for key, xys in markers.items():
                self.set_marker(key, xys)
                                                                            
        if widths is not None:
            for key, width in widths.items():
                self.set_width(key, width)

    @classmethod
    def from_file(cls, filepath):
        """Create the object from a netCDF file."""
        if not filepath.endswith(".nc"):
            raise NotImplementedError("")

        with PHBST_Reader(filepath) as r:
            structure = r.read_structure()

            # Build list of q-points
            #qpoints = kpoints_factory(self)
            qcoords = r.read_qredcoords()
            qweights = r.read_qweights()

            qpoints = []
            for (qc, w) in zip(qcoords, qweights):
                qpoints.append(Kpoint(qc, structure.reciprocal_lattice, weight=w))
                                                                                   
            return cls(structure=structure,
                       qpoints=qpoints, 
                       phfreqs=r.read_phfreqs(),
                       phdispl_cart=r.read_phdispl_cart()
                       )

    def __str__(self):
        return self.tostring()

    def tostring(self, prtvol=0):
        """String representation."""
        lines = []
        app = lines.append

        for (key, value) in self.__dict__.items():
            if key.startswith("_"): continue
            if prtvol == 0 and isinstance(value, np.ndarray):
                continue
            app("%s = %s" % (key, value))

        return "\n".join(lines)

    def displ_of_specie(self, specie):
        """Returns the displacement vectors for the given specie."""
        # TODO recheck the ordering
        # (nqpt, 3*natom, natom, 2) the last dimension stores the cartesian components.
        #raise NotImplementedError("")
        displ_specie = []
        for (i, site) in enumerate(self.structure):
            if site.specie == specie:
                displ_specie.append(self.phdispl_cart[:, :, i, :])

        return displ_specie

    @property
    def displ_shape(self):
        """The shape of phdispl_cart."""
        return self.phdispl_cart.shape

    @property
    def minfreq(self):
        """Minimum phonon frequency."""
        return self.get_minfreq_mode()

    @property
    def maxfreq(self):
        """Maximum phonon frequency."""
        return self.get_maxfreq_mode()

    def get_minfreq_mode(self, mode=None):
        """Compute the minimum of the frequencies."""
        if mode is None:
            return np.min(self.phfreqs)
        else:
            return np.min(self.phfreqs[:, mode])

    def get_maxfreq_mode(self, mode=None):
        """Compute the minimum of the frequencies."""
        if mode is None:
            return np.max(self.phfreqs)
        else:
            return np.max(self.phfreqs[:, mode])

    @property
    def shape(self):
        """Shape of the array with the eigenvalues."""
        return self.num_qpoints, self.num_branches

    @property
    def markers(self):
        try:
            return self._markers
        except AttributeError:
            return {}

    def del_marker(self, key):
        """
        Delete the entry in self.markers with the specied key. 
        All markers are removed if key is None.
        """
        if key is not None:
            try:
                del self._markers[key]
            except AttributeError:
                pass
        else:
            try:
                del self._markers
            except AttributeError:
                pass

    def set_marker(self, key, xys, extend=False):
        """
        Set an entry in the markers dictionary.

        Args:
            key: string used to label the set of markers.
            xys: Three iterables x,y,s where x[i],y[i] gives the
                positions of the i-th markers in the plot and
                s[i] is the size of the marker.
            extend:
                True if the values xys should be added to a pre-existing marker.
        """
        from abipy.tools.plotting_utils import Marker
        if not hasattr(self, "_markers"):
            self._markers = collections.OrderedDict()

        if extend:
            if key not in self.markers:
                self._markers[key] = Marker(*xys)
            else:
                # Add xys to the previous marker set.
                self._markers[key].extend(*xys)
        
        else:
            if key in self.markers:
                raise ValueError("Cannot overwrite key %s in data" % key)

            self._markers[key] = Marker(*xys)

    @property
    def widths(self):
        try:
            return self._widths
        except AttributeError:
            return {}

    def del_width(self, key):
        """
        Delete the entry in self.widths with the specified key.
        All keys are removed if key is None.
        """
        if key is not None:
            try:
                del self._widths[key]
            except AttributeError:
                pass
        else:
            try:
                del self._widths
            except AttributeError:
                pass

    def set_width(self, key, width):
        """
        Set an entry in the widths dictionary.

        Args:
            key: string used to label the set of markers.
            width: array-like of positive numbers, shape is [nqpt, num_modes].
        """
        width = np.reshape(width, self.shape)

        if not hasattr(self, "_widths"):
            self._widths = collections.OrderedDict()

        if key in self.widths:
            raise ValueError("Cannot overwrite key %s in data" % key)

        if np.any(np.iscomplex(width)):
            raise ValueError("Found ambiguous complex entry %s" % str(width))

        if np.any(width < 0.0):
            raise ValueError("Found negative entry in width array %s" % str(width))

        self._widths[key] = width

    def raw_print(self, stream=sys.stdout, fmt=None, cvs=False):
        """Write data on stream with format fmt. Use CVS format if cvs."""
        raise NotImplementedError("")
        lines = []
        app = lines.append

        app("# Phonon band structure energies in Ev.")
        app("# idx   qpt_red(1:3)  freq(mode1) freq(mode2) ...")

        if fmt is None:
            significant_figures = 12
            format_str = "{{:.{0}f}}".format(significant_figures)
            fmt = format_str.format

        sep = ", " if cvs else " "
        for (q, qpoint) in enumerate(self.qpoints):
            freq_q = self.phfreqs[q, :]
            for c in qpoint: s += fmt(c)
            for w in freq_q: s += fmt(e)
            line = "%d " % q
            app(line)

        stream.writelines(sep.join(lines))
        stream.flush()

    def get_unstable_modes(self, below_mev=-5.0):
        """Return the list of unstable phonon modes."""
        raise NotImplemetedError("this is a stub")
        umodes = []

        for (q, qpoint) in enumerate(self.qpoints):
            for nu in self.branches:
                freq = self.phfreqs[q, nu]
                if freq < below_mev * 1000:
                    displ_cart = self.phdispl_cart[q, nu, :]
                    umodes.append(PhononMode(qpoint, freq, displ_cart, self.structure))

        return umodes

    def get_phdos(self, method="gaussian", step=1.e-4, width=4.e-4):
        """
        Compute the phonon DOS on a linear mesh.

        Args:
            method: String defining the method
            step: Energy step (eV) of the linear mesh.
            width: Standard deviation (eV) of the gaussian.

        Returns:
            :class:`PhononDos` object.

        .. warning::

            Requires a homogeneous sampling of the Brillouin zone.
        """
        if abs(self.qpoints.sum_weights() - 1) > 1.e-6:
            raise ValueError("Qpoint weights should sum up to one")

        # Compute the linear mesh for the DOS
        w_min = self.minfreq
        w_min -= 0.1 * abs(w_min)

        w_max = self.maxfreq
        w_max += 0.1 * abs(w_max)

        nw = 1 + (w_max - w_min) / step

        mesh, step = np.linspace(w_min, w_max, num=nw, endpoint=True, retstep=True)

        values = np.zeros(nw)
        if method == "gaussian":
            for (q, qpoint) in enumerate(self.qpoints):
                weight = qpoint.weight
                for nu in self.branches:
                    w = self.phfreqs[q, nu]
                    values += weight * gaussian(mesh, width, center=w)

        else:
            raise ValueError("Method %s is not supported" % method)

        return PhononDos(mesh, values)

    def create_xyz_vib(self, iqpt, filename, pre_factor=200, do_real=True, scale_matrix=None, max_supercell=None):
        """
        Create vibration XYZ file for visualization of phonons
        :param iqpt: index of qpoint in self
        :param filename: name of the XYZ file that will be created
        :param pre_factor: Multiplication factor of the eigendisplacements
        :param do_real: True if we want only real part of the displacement, False means imaginary part
        :param scale_matrix: Scaling matrix of the supercell
        :param max_supercell: Maximum size of the supercell with respect to primitive cell
        :return nothing
        """

        if scale_matrix is None:
            if max_supercell is None:
                raise ValueError("If scale_matrix is not provided, please provide max_supercell !")

            scale_matrix = self.structure.get_smallest_supercell(self.qpoints[iqpt].frac_coords, max_supercell=max_supercell)

        natoms = int(np.round(len(self.structure)*np.linalg.det(scale_matrix)))
        with open(filename, "w") as xyz_file:
            for imode in np.arange(self.num_branches):
                xyz_file.write(str(natoms)+"\n")
                xyz_file.write("Mode "+str(imode)+" : "+str(self.phfreqs[iqpt, imode])+"\n")
                self.structure.write_vib_file(xyz_file, self.qpoints[iqpt].frac_coords, pre_factor*np.reshape(self.phdispl_cart[iqpt, imode,:],(-1,3)), do_real=True,
                                              frac_coords=False, max_supercell=max_supercell,
                                              scale_matrix=scale_matrix)

    def decorate_ax(self, ax, **kwargs):
        title = kwargs.pop("title", None)
        if title is not None:
            ax.set_title(title)
                                                                   
        ax.grid(True)
        ax.set_xlabel('q-point')
        ax.set_ylabel('Energy [eV]')
        ax.legend(loc="best")
                                                                   
        # Set ticks and labels.
        ticks, labels = self._make_ticks_and_labels(kwargs.pop("qlabels", None))
                                                                   
        if ticks:
            ax.set_xticks(ticks, minor=False)
            ax.set_xticklabels(labels, fontdict=None, minor=False)

    def plot(self, qlabels=None, branch_range=None, marker=None, width=None, **kwargs):
        """
        Plot the phonon band structure.

        Args:
            qlabels: dictionary whose keys are tuple with the reduced
                coordinates of the q-points. The values are the labels.
                e.g. qlabels = {(0.0,0.0,0.0): "$\Gamma$", (0.5,0,0): "L"}.
            branch_range: Tuple specifying the minimum and maximum branch index to plot (default: all branches are plotted)
            marker: String defining the marker to plot. Accepts the syntax "markername:fact" where
                fact is a float used to scale the marker size.
            width: String defining the width to plot. Accepts the syntax "widthname:fact" where
                fact is a float used to scale the stripe size.

        ==============  ==============================================================
        kwargs          Meaning
        ==============  ==============================================================
        title           Title of the plot (Default: None).
        show            True to show the figure (Default).
        savefig         'abc.png' or 'abc.eps'* to save the figure to a file.
        ==============  ==============================================================

        Returns:
            `matplotlib` figure.
        """
        title = kwargs.pop("title", None)
        show = kwargs.pop("show", True)
        savefig = kwargs.pop("savefig", None)

        # Select the band range.
        if branch_range is None:
            branch_range = range(self.num_branches)
        else:
            branch_range = range(branch_range[0], branch_range[1], 1)

        import matplotlib.pyplot as plt

        fig = plt.figure()

        ax = fig.add_subplot(1, 1, 1)

        # Decorate the axis (e.g add ticks and labels).
        self.decorate_ax(ax, qlabels=qlabels, title=title)

        if not kwargs:
            kwargs = {"color": "black", "linewidth": 2.0}

        # Plot the phonon branches.
        for nu in branch_range:
            self.plot_ax(ax, nu, **kwargs)

        # Add markers to the plot.
        if marker is not None:
            try:
                key, fact = marker.split(":")
            except ValueError:
                key = marker
                fact = 1
            fact = float(fact)

            self.plot_marker_ax(ax, key, fact=fact)

        # Plot fatbands.
        if width is not None:
            try:
                key, fact = width.split(":")
            except ValueError:
                key = width
                fact = 1

            self.plot_width_ax(ax, key, fact=fact)

        if show: plt.show()
        if savefig is not None: fig.savefig(savefig)

        return fig

    def plot_ax(self, ax, branch, **kwargs):
        """
        Plots the frequencies for the given branch index as a function of the q index on axis ax.
        If branch is None, all phonon branches are plotted.

        Return:
            The list of 'matplotlib' lines added.
        """
        branch_range = range(self.num_branches) if branch is None else [branch]

        xx, lines = range(self.num_qpoints), []
        for branch in branch_range:
            lines.extend(ax.plot(xx, self.phfreqs[:, branch], **kwargs))

        return lines

    def plot_width_ax(self, ax, key, branch=None, fact=1.0, **kwargs):
        """Helper function to plot fatbands for given branch on the axis ax."""
        branch_range = range(self.num_branches) if branch is None else [branch]

        facecolor = kwargs.pop("facecolor", "blue")
        alpha = kwargs.pop("alpha", 0.7)

        x, width = range(self.num_qpoints), fact * self.widths[key]

        for branch in branch_range:
           y, w = self.phfreq[:, branch], width[:,branch] * fact
           ax.fill_between(x, y-w/2, y+w/2, facecolor=facecolor, alpha=alpha)

    def plot_marker_ax(self, ax, key, fact=1.0):
        """Helper function to plot the markers for (spin,band) on the axis ax."""
        pos, neg = self.markers[key].posneg_marker()

        if pos:
            ax.scatter(pos.x, pos.y, s=np.abs(pos.s)*fact, marker="^", label=key + " >0")

        if neg:
            ax.scatter(neg.x, neg.y, s=np.abs(neg.s)*fact, marker="v", label=key + " <0")

    def _make_ticks_and_labels(self, qlabels):
        """Return ticks and labels from the mapping {qred: qstring} given in qlabels."""
        if qlabels is not None:
            d = collections.OrderedDict()

            for (qcoord, qname) in qlabels.items():
                # Build Kpoint instancee
                qtick = Kpoint(qcoord, self.structure.reciprocal_lattice)
                for (q, qpoint) in enumerate(self.qpoints):
                    if qtick == qpoint:
                        d[q] = qname
        else:
            d = self._auto_qlabels

        # Return ticks, labels
        return list(d.keys()), list(d.values())

    def plot_fatbands(self, colormap="jet", max_stripe_width_mev=3.0, qlabels=None, **kwargs):
                      #select_specie, select_red_dir
        """
        Plot phonon fatbands

        Args:
            colormap: Have a look at the colormaps here and decide which one you'd like:
                http://matplotlib.sourceforge.net/examples/pylab_examples/show_colormaps.html
            max_stripe_width_mev: The maximum width of the stripe in meV.
            qlabels: dictionary whose keys are tuple with the reduced
                coordinates of the q-points. The values are the labels.
                e.g. qlabels = {(0.0,0.0,0.0): "$\Gamma$", (0.5,0,0): "L"}.

        ==============  ==============================================================
        kwargs          Meaning
        ==============  ==============================================================
        title           Title of the plot (Default: None).
        show            True to show the figure (Default).
        savefig         'abc.png' or 'abc.eps'* to save the figure to a file.
        ==============  ==============================================================

        Returns:
            `matplotlib` figure.
        """
        # FIXME there's a bug in anaddb since we should orthogonalize
        # wrt the phonon displacement as done (correctly) here
        title = kwargs.pop("title", None)
        show = kwargs.pop("show", True)
        savefig = kwargs.pop("savefig", None)

        import matplotlib.pyplot as plt

        structure = self.structure
        ntypat = structure.ntypesp

        # Grid with ntypat plots.
        nrows, ncols = (ntypat, 1)

        fig, ax_list = plt.subplots(nrows=nrows, ncols=ncols, sharex=True, sharey=True)
        xx = range(self.num_qpoints)

        # phonon_displacements are in cartesian coordinates and stored in an array with shape
        # (nqpt, 3*natom, 3*natom) where the last dimension stores the cartesian components.

        # Precompute normalization factor
        # d2(q,\nu) = \sum_{i=0}^{3*Nat-1) |d^{q\nu}_i|**2
        d2_qnu = np.zeros((self.num_qpoints, self.num_branches))
        for q in range(self.num_qpoints):
            for nu in self.branches:
                cvect = self.phdispl_cart[q, nu, :]
                d2_qnu[q, nu] = np.vdot(cvect, cvect).real

        # One plot per atom type.
        for (ax_idx, symbol) in enumerate(structure.symbol_set):
            ax = ax_list[ax_idx]

            self.decorate_ax(ax, qlabels=qlabels, title=symbol)

            # dir_indices lists the coordinate indices for the atoms of the same type.
            atom_indices = structure.indices_from_symbol(symbol)
            dir_indices = []

            for aindx in atom_indices:
                start = 3 * aindx
                dir_indices.extend([start, start + 1, start + 2])

            for nu in self.branches:
                yy = self.phfreqs[:, nu]

                # Exctract the sub-vector associated to this atom type.
                displ_type = self.phdispl_cart[:, nu, dir_indices]
                d2_type = np.zeros(self.num_qpoints)
                for q in range(self.num_qpoints):
                    d2_type[q] = np.vdot(displ_type[q], displ_type[q]).real

                # Normalize and scale by max_stripe_width_mev.
                # The stripe is centered on the phonon branch hence the factor 2
                d2_type = max_stripe_width_mev * 1.e-3 * d2_type / (2. * d2_qnu[:, nu])

                # Plot the phonon branch and the stripe.
                color = plt.get_cmap(colormap)(float(ax_idx) / (ntypat - 1))
                if nu == 0:
                    ax.plot(xx, yy, lw=2, label=symbol, color=color)
                else:
                    ax.plot(xx, yy, lw=2, color=color)

                ax.fill_between(xx, yy + d2_type, yy - d2_type, facecolor=color, alpha=0.7, linewidth=0)

            ylim = kwargs.pop("ylim", None)
            if ylim is not None:
                ax.set_ylim(ylim)

        if title is not None: fig.suptitle(title)
        if show: plt.show()
        if savefig is not None: fig.savefig(savefig)

        return fig

    def plot_with_phdos(self, dos, qlabels=None, **kwargs):
        """
        Plot the phonon band structure with the phonon DOS.

        Args:
            dos: An instance of :class:`PhononDos`.
            qlabels: dictionary whose keys are tuple with the reduced
                coordinates of the q-points. The values are the labels.
                e.g. qlabels = {(0.0,0.0,0.0):"$\Gamma$", (0.5,0,0):"L"}.

        ==============  ==============================================================
        kwargs          Meaning
        ==============  ==============================================================
        title           Title of the plot (Default: None).
        show            True to show the figure (Default).
        savefig         'abc.png' or 'abc.eps'* to save the figure to a file.
        ==============  ==============================================================

        Returns:
            `matplotlib` figure.
        """
        title = kwargs.pop("title", None)
        show = kwargs.pop("show", True)
        savefig = kwargs.pop("savefig", None)

        import matplotlib.pyplot as plt
        from matplotlib.gridspec import GridSpec

        gspec = GridSpec(1, 2, width_ratios=[2, 1])

        ax1 = plt.subplot(gspec[0])
        # Align bands and DOS.
        ax2 = plt.subplot(gspec[1], sharey=ax1)

        if not kwargs:
            kwargs = {"color": "black", "linewidth": 2.0}

        # Plot the phonon band structure.
        self.plot_ax(ax1, branch=None, **kwargs)

        self.decorate_ax(ax1, qlabels=qlabels)

        emin = np.min(self.minfreq)
        emin -= 0.05 * abs(emin)

        emax = np.max(self.maxfreq)
        emax += 0.05 * abs(emax)

        ax1.yaxis.set_view_interval(emin, emax)

        # Plot the DOS
        dos.plot_ax(ax2, what="d", exchange_xy=True, **kwargs)

        ax2.grid(True)
        ax2.yaxis.set_ticks_position("right")
        ax2.yaxis.set_label_position("right")

        if show: plt.show()

        fig = plt.gcf()

        if title: fig.suptitle(title)
        if savefig is not None: fig.savefig(savefig)

        return fig


class PHBST_Reader(ETSF_Reader):
    """This object reads data from PHBST.nc file produced by anaddb."""

    def read_qredcoords(self):
        """Array with the reduced coordinates of the q-points."""
        return self.read_value("qpoints")

    def read_qweights(self):
        """The weights of the q-points"""
        return self.read_value("qweights")

    def read_phfreqs(self):
        """Array with the phonon frequencies in eV."""
        return self.read_value("phfreqs")

    def read_phdispl_cart(self):
        """
        Complex array with the Cartesian displacements in Angstrom
        shape is (num_qpoints,  mu_mode,  cart_direction).
        """
        return self.read_value("phdispl_cart", cmode="c")


class PhbstFile(AbinitNcFile, Has_Structure, Has_PhononBands):

    def __init__(self, filepath):
        """
        Object used to access data stored in the PHBST file produced by ABINIT.

        Args:
            path: path to the file
        """
        super(PhbstFile, self).__init__(filepath)

        self.reader = PHBST_Reader(filepath)

        # Initialize Phonon bands
        self._phbands = PhononBands.from_file(filepath)

    @property
    def structure(self):
        """:class:`Structure` object"""
        return self.phbands.structure

    @property
    def phbands(self):
        """:class:`PhononBands` object"""
        return self._phbands

    def close(self):
        self.reader.close()

    #def __str__(self):
    #    return self.tostring()

    #def tostring(self, prtvol=0):
    #    """
    #    String representation

    #    Args:
    #        prtvol:
    #            verbosity level.
    #    """
    #    return "\n".join(lines)

    def qindex(self, qpoint):
        if isinstance(qpoint, int):
            return qpoint
        else:
            return self.qpoints.index(qpoint)

    def get_phonon_mode(self, qpoint, nu):
        """
        Returns the :class:`PhononMode` with the given qpoint and branch nu.

        Args:
            qpoint: Either a vector with the reduced components of the q-point
                or an integer giving the sequential index (C-convention).
            nu: branch index (C-convention)

        Returns:
            :class:`PhononMode` instance.
        """
        q = self.qindex(qpoint)
        raise NotImplementedError("")
        #return PHMode(qpoint, freq, displ_cart, structure)<|MERGE_RESOLUTION|>--- conflicted
+++ resolved
@@ -10,12 +10,8 @@
 from abipy.core.mixins import AbinitNcFile, Has_Structure, Has_PhononBands
 from abipy.core.kpoints import Kpoint
 from abipy.tools import gaussian
-<<<<<<< HEAD
 from abipy.iotools import ETSF_Reader
-from .phdos import PhononDOS
-=======
 from .phdos import PhononDos
->>>>>>> 40190740
 
 __all__ = [
     "PhononBands",
