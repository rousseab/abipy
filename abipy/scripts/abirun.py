#!/usr/bin/env python
"""
This script allows the user to submit the calculations contained in the `Flow`.
It provides both a command line interface as well as a graphical interfaced based on wxpython.
"""
from __future__ import print_function, division, unicode_literals

import sys
import os
import argparse
import time

from pprint import pprint
from monty import termcolor
from monty.termcolor import cprint, get_terminal_size
from monty.string import make_banner
from pymatgen.io.abinitio.launcher import PyFlowScheduler, PyLauncher
from pymatgen.io.abinitio.events import autodoc_event_handlers
import abipy.abilab as abilab


def straceback():
    """Returns a string with the traceback."""
    import traceback
    return traceback.format_exc()


def as_slice(obj):
    """
    Convert an integer, a string or a slice object into slice.

    >>> assert as_slice(5) == slice(5, 6, 1)
    >>> assert as_slice("[1:4]") == slice(1, 4, 1)
    >>> assert as_slice("1::2") == slice(1, None, 2)
    """
    if isinstance(obj, slice) or obj is None: return obj

    try:
        # integer.
        if int(obj) == float(obj): return slice(int(obj), int(obj)+1, 1)
    except:
        # assume string defining a python slice [start:stop:step]
        if not obj: return None
        if obj.count("[") + obj.count("]") not in (0, 2): 
            raise ValueError("Invalid string %s" % obj)

        obj = obj.replace("[", "").replace("]", "")
        n = obj.count(":") 
        if n == 0:
            obj = int(obj)
            return slice(obj, obj+1)

        tokens = [int(f) if f else None for f in obj.split(":")]
        if len(tokens) == 2: tokens.append(1)
        if tokens[2] is None: tokens[2] = 1

        return slice(*tokens)

    raise ValueError("Cannot convert %s into a slice:\n%s" % (type(obj), obj))


def selected_nids(flow, options):
    """Return the list of node ids selected by the user via the command line interface."""
    return [task.node_id for task in flow.select_tasks(nids=options.nids, wslice=options.wslice)]


def write_notebook(flow, options):
    """See http://nbviewer.ipython.org/gist/fperez/9716279"""
    from IPython.nbformat import current as nbf
    nb = nbf.new_notebook()

    cells = [
        #nbf.new_text_cell('heading', "This is an auto-generated notebook for %s" % os.path.basename(pseudopath)),
        nbf.new_code_cell("""\
##%%javascript
##IPython.OutputArea.auto_scroll_threshold = 9999;

from __future__ import print_function
from abipy import abilab
%matplotlib inline
mpld3 = abilab.mpld3_enable_notebook()

import pylab
pylab.rcParams['figure.figsize'] = (25.0, 10.0)
import seaborn as sns
#sns.set(style="dark", palette="Set2")
sns.set(style='ticks', palette='Set2')"""),

        nbf.new_code_cell("flow = abilab.Flow.pickle_load('%s')" % flow.workdir),
        nbf.new_code_cell("flow.show_dependencies()"),
        nbf.new_code_cell("flow.check_status(show=True, verbose=0)"),
        nbf.new_code_cell("flow.show_inputs(nids=None, wslice=None)"),
        nbf.new_code_cell("flow.inspect(nids=None, wslice=None)"),
        nbf.new_code_cell("flow.show_abierrors()"),
        nbf.new_code_cell("flow.show_qouts()"),
    ]

    # Now that we have the cells, we can make a worksheet with them and add it to the notebook:
    nb['worksheets'].append(nbf.new_worksheet(cells=cells))

    # Next, we write it to a file on disk that we can then open as a new notebook.
    # Note: This should be as easy as: nbf.write(nb, fname), but the current api is a little more verbose and needs a real file-like object.
    import tempfile
    _, tmpfname = tempfile.mkstemp(suffix='.ipynb', text=True)

    with open(tmpfname, 'w') as fh:
        nbf.write(nb, fh, 'ipynb')

    os.system("ipython notebook %s" % tmpfname)
    #os.execv("/Users/gmatteo/Library/Enthought/Canopy_64bit/User/bin/ipython", ["notebook %s" % tmpfname])
    #os.execv("/Users/gmatteo/Library/Enthought/Canopy_64bit/User/bin/ipython", ["notebook"])
    #os.execv("/Users/gmatteo/Library/Enthought/Canopy_64bit/User/bin/python", ["ipython", "notebook", tmpfname])


def main():

    def str_examples():
        examples = """\
Usage example:\n

    abirun.py [FLOWDIR] rapid                    => Keep repeating, stop when no task can be executed.
    abirun.py [FLOWDIR] scheduler                => Execute flow with the scheduler
    abirun.py [FLOWDIR] events                   => Print ABINIT events (Warning/Error/Comment)
    abirun.py [FLOWDIR] history                  => Print Task history.
    abirun.py [FLOWDIR] gui                      => Open the GUI.
    abirun.py [FLOWDIR] manager slurm            => Document the TaskManager options availabe for Slurm.
    abirun.py [FLOWDIR] manager script           => Show the job script that will be produced.
    nohup abirun.py [FLOWDIR] sheduler -s 30 &   => Start the scheduler to schedule task submission.

    If FLOWDIR is not given, abirun.py automatically selects the database located within 
    the working directory. An Exception is raised if multiple databases are found.

    Options for developers:

        abirun.py prof ABIRUN_ARGS               => to profile abirun.py
        abirun.py tracemalloc ABIRUN_ARGS        => to trace memory blocks allocated by Python
"""
        return examples

    def show_examples_and_exit(err_msg=None, error_code=1):
        """Display the usage of the script."""
        sys.stderr.write(str_examples())
        if err_msg: sys.stderr.write("Fatal Error\n" + err_msg + "\n")
        sys.exit(error_code)

    def parse_nids(s):
        """parse nids argument"""
        if s is None: return s
        try:
            if "," in s:
                return [int(t) for t in s.split(",")]
            else:
                # Convert string to slice and return list.
                s = as_slice(s)
                if s.stop is None: raise argparse.ArgumentTypeError("stop must be specified")
                return list(range(s.start, s.stop, s.step))
        except:
            raise argparse.ArgumentTypeError("Invalid nids string %s\n Expecting None or int or comma-separated integers or slice sintax" % s)

    def parse_wslice(s):
        s = as_slice(s)
        if s is None: return s
        if s.stop is None: raise argparse.ArgumentTypeError("stop must be specified")
        return s

    # Parent parser for commands that need to know on which subset of tasks/workflows we have to operate.
    # wslide and nids are mutually exclusive.
    flow_selector_parser = argparse.ArgumentParser(add_help=False)
    group = flow_selector_parser.add_mutually_exclusive_group()
    group.add_argument("-n", '--nids', default=None, type=parse_nids, help=(
        "Node identifier(s) used to select the task. Integer or comma-separated list of integers. Use `status` command to get the node ids."
        "Examples: --nids=12 --nids=12,13,16 --nids=10:12 to select 10 and 11, --nids=2:5:2 to select 2,4"  
        ))

    group.add_argument("-w", '--wslice', default=None, type=parse_wslice, 
                                      help=("Select the list of works to analyze (python syntax for slices):"
                                      "Examples: --wslice=1 to select the second workflow, --wslice=:3 for 0,1,2,"
                                      "--wslice=-1 for the last workflow, --wslice::2 for even indices"))

    #group.add_argument("-p", "--task-pos", default=None, type=parse_wslice, help="List of tuples with the position of the tasl in the flow.")
    #group.add_argument("-s", '--task-status', default=None, type=parse_wslice, help="Select only the tasks with the given status.")

    # Build the main parser.
    parser = argparse.ArgumentParser(epilog=str_examples(), formatter_class=argparse.RawDescriptionHelpFormatter)

    parser.add_argument('-v', '--verbose', default=0, action='count', # -vv --> verbose=2
                        help='verbose, can be supplied multiple times to increase verbosity')

    parser.add_argument('--remove-lock', default=False, type=bool, help="Remove the lock file of the pickle file storing the flow.")

    parser.add_argument('--no-colors', default=False, help='Disable ASCII colors')

    parser.add_argument('--loglevel', default="ERROR", type=str,
                        help="set the loglevel. Possible values: CRITICAL, ERROR (default), WARNING, INFO, DEBUG")

    parser.add_argument('flowdir', nargs="?", help=("File or directory containing the ABINIT flow"
                                                    "If not given, the first flow in the current workdir is selected"))

    # Create the parsers for the sub-commands
    subparsers = parser.add_subparsers(dest='command', help='sub-command help', description="Valid subcommands")

    # Subparser for single command.
    p_single = subparsers.add_parser('single', help="Run single task.")

    # Subparser for rapidfire command.
    p_rapid = subparsers.add_parser('rapid', help="Run all tasks in rapidfire mode")

    # Subparser for scheduler command.
    p_scheduler = subparsers.add_parser('scheduler', help="Run all tasks with a Python scheduler.")

    p_scheduler.add_argument('-w', '--weeks', default=0, type=int, help="number of weeks to wait")
    p_scheduler.add_argument('-d', '--days', default=0, type=int, help="number of days to wait")
    p_scheduler.add_argument('-hs', '--hours', default=0, type=int, help="number of hours to wait")
    p_scheduler.add_argument('-m', '--minutes', default=0, type=int, help="number of minutes to wait")
    p_scheduler.add_argument('-s', '--seconds', default=0, type=int, help="number of seconds to wait")

    # Subparser for batch command.
    p_batch = subparsers.add_parser('batch', help="Run scheduler in batch script.")

    # Subparser for status command.
    p_status = subparsers.add_parser('status', parents=[flow_selector_parser], help="Show task status.")
    p_status.add_argument('-d', '--delay', default=0, type=int, help=("If 0, exit after the first analysis.\n" + 
                          "If > 0, enter an infinite loop and delay execution for the given number of seconds."))
    p_status.add_argument('-s', '--summary', default=False, action="store_true", help="Print short version with status counters.")

    # Subparser for cancel command.
    p_cancel = subparsers.add_parser('cancel', parents=[flow_selector_parser], help="Cancel the tasks in the queue.")
    p_cancel.add_argument("-r", "--rmtree", action="store_true", default=False, help="Remove flow directory.")

    # Subparser for restart command.
    p_restart = subparsers.add_parser('restart', help="Restart the tasks of the flow that are not converged.")

    # Subparser for restart command.
    p_reset = subparsers.add_parser('reset', parents=[flow_selector_parser], help="Reset the tasks of the flow with the specified status.")
    p_reset.add_argument('-s', '--task-status', default="QCritical", help="Select the status of the task to reset. Defaults QCritical") 

    # Subparser for move command.
    p_move = subparsers.add_parser('move', help="Move the flow to a new directory and change the absolute paths")
    p_move.add_argument('dest', nargs=1) 

    # Subparser for open command.
    p_open = subparsers.add_parser('open', parents=[flow_selector_parser], help="Open files in $EDITOR, type `abirun.py FLOWDIR open --help` for help)")
    p_open.add_argument('what', default="o", 
        help="""\
Specify the files to open. Possible choices:
    i ==> input_file
    o ==> output_file
    f ==> files_file
    j ==> job_file
    l ==> log_file
    e ==> stderr_file
    q ==> qout_file
""")

    p_ncopen = subparsers.add_parser('ncopen', parents=[flow_selector_parser], 
                                      help="Open netcdf files in ipython. Use --help` for more info")
    p_ncopen.add_argument('ncext', nargs="?", default="GSR", help="Select the type of file to open")

    # Subparser for gui command.
    p_gui = subparsers.add_parser('gui', help="Open the GUI (requires wxPython).")
    p_gui.add_argument("--chroot", default="", type=str, help=("Use chroot as new directory of the flow." +
                       "Mainly used for opening a flow located on a remote filesystem mounted with sshfs." +
                       "In this case chroot is the absolute path to the flow on the **localhost**",
                       "Note that it is not possible to change the flow from remote when chroot is used."))

    p_new_manager = subparsers.add_parser('new_manager', parents=[flow_selector_parser], help="Change the TaskManager.")
    p_new_manager.add_argument("manager_file", default="", type=str, help="YAML file with the new manager")

    p_tail = subparsers.add_parser('tail', parents=[flow_selector_parser], help="Use tail to follow the main output files of the flow.")
    p_tail.add_argument('what_tail', nargs="?", type=str, default="o", help="What to follow: o for output (default), l for logfile, e for stderr")

    p_qstat = subparsers.add_parser('qstat', help="Show additional info on the jobs in the queue.")
    #p_qstat.add_argument('what_tail', nargs="?", type=str, default="o", help="What to follow: o for output (default), l for logfile, e for stderr")

    p_deps = subparsers.add_parser('deps', help="Show dependencies.")

    p_robot = subparsers.add_parser('robot', parents=[flow_selector_parser], help="Use a robot to analyze the results of multiple tasks (requires ipython)")
    p_robot.add_argument('robot_ext', nargs="?", type=str, default="GSR", help="The file extension of the netcdf file")

    p_plot = subparsers.add_parser('plot', parents=[flow_selector_parser], help="Plot data. Use --help for more info.")
    p_plot.add_argument("what", nargs="?", type=str, default="ebands", help="Object to plot")

    p_inspect = subparsers.add_parser('inspect', parents=[flow_selector_parser], help="Inspect the tasks")

    p_inputs= subparsers.add_parser('inputs', parents=[flow_selector_parser], help="Show the input files of the tasks")

    p_manager = subparsers.add_parser('manager', help="Document the TaskManager options")
    p_manager.add_argument("qtype", nargs="?", default=None, help=("Write job script to terminal if qtype='script' else" 
        " document the qparams for the given QueueAdapter qtype e.g. slurm"))

    p_events = subparsers.add_parser('events', parents=[flow_selector_parser], 
                                    help="Show ABINIT events (error messages, warnings, comments)")
    #p_events.add_argument("-t", "event-type", default=)

    p_corrections = subparsers.add_parser('corrections', parents=[flow_selector_parser], help="Show abipy corrections")

    p_history = subparsers.add_parser('history', parents=[flow_selector_parser], help="Show Node history.")
    p_history.add_argument("-m", "--metadata", action="store_true", default=False, help="Print history metadata")
    #p_history.add_argument("-t", "--task-history", action="store_true", default=True, help=)
    #p_history.add_argument("-t", "--task-history", action="store_true", default=True, help=)
    #p_history.add_argument("-t", "--task-history", action="store_true", default=True, help=)

    p_handlers = subparsers.add_parser('handlers', help="Show event handlers installed in the flow")
    p_handlers.add_argument("-d", "--doc", action="store_true", default=False, 
                            help="Show documentation about all the handlers that can be installed.")

    p_notebook = subparsers.add_parser('notebook', help="Create and open an ipython notebook to interact with the flow.")

    p_embed = subparsers.add_parser('ipython', help="Embed IPython. Useful for advanced operations or debugging purposes.")

    p_tar = subparsers.add_parser('tar', help="Create tarball file.")

    p_tar.add_argument("-s", "--max-filesize", default=None, 
                       help="Exclude file whose size > max-filesize bytes. Accept integer or string e.g `1Mb`.")

    def parse_strings(s): return s.split(",") if s is not None else s

    p_tar.add_argument("-e", "--exclude-exts", default=None, type=parse_strings,
                       help="Exclude file extensions. Accept string or comma-separated strings. Ex: -eWFK or --exclude-exts=WFK,GSR")

    p_tar.add_argument("-d", "--exclude-dirs", default=None, type=parse_strings,
                       help="Exclude directories. Accept string or comma-separated strings. Ex: --exlude-dirs=indir,outdir")

    p_tar.add_argument("-l", "--light", default=False, action="store_true",
                       help="Create light-weight version of the tarball for debugging purposes. Other options are ignored.")

    # Parse command line.
    try:
        options = parser.parse_args()
    except Exception as exc: 
        show_examples_and_exit(error_code=1)

    # loglevel is bound to the string value obtained from the command line argument. 
    # Convert to upper case to allow the user to specify --loglevel=DEBUG or --loglevel=debug
    import logging
    numeric_level = getattr(logging, options.loglevel.upper(), None)
    if not isinstance(numeric_level, int):
        raise ValueError('Invalid log level: %s' % options.loglevel)
    logging.basicConfig(level=numeric_level)

    if options.no_colors:
        # Disable colors
        termcolor.enable(False)

    if options.command == "manager":
        # Document TaskManager options and qparams.
        qtype = options.qtype

        if qtype == "script":
            manager = abilab.TaskManager.from_user_config()
            script = manager.qadapter.get_script_str(
                job_name="job_name", 
                launch_dir="workdir",
                executable="executable",
                qout_path="qout_file.path",
                qerr_path="qerr_file.path",
                stdin="stdin", 
                stdout="stdout",
                stderr="stderr",
            )
            print(script)

        else:
            print(abilab.TaskManager.autodoc())
            from pymatgen.io.abinitio.qadapters import show_qparams, all_qtypes
                                                                                                 
            print("qtype supported: %s" % all_qtypes())
            print("Use `abirun.py . manager slurm` to have the list of qparams for slurm.\n")

            if qtype is not None:
                print("QPARAMS for %s" % qtype)
                show_qparams(qtype)

        sys.exit(0)

    # Read the flow from the pickle database.
    if options.flowdir is None:
        # Will try to figure out the location of the Flow.
        options.flowdir = os.getcwd()

    flow = abilab.Flow.pickle_load(options.flowdir, remove_lock=options.remove_lock)
    retcode = 0

    if options.command == "gui":
        if options.chroot:
            # Change the workdir of flow.
            print("Will chroot to %s..." % options.chroot)
            flow.chroot(options.chroot)

        from abipy.gui.flowviewer import wxapp_flow_viewer
        wxapp_flow_viewer(flow).MainLoop()

    elif options.command == "new_manager":
        # Read the new manager from file.
        new_manager = abilab.TaskManager.from_file(options.manager_file)

        # Change the manager of the errored tasks.
        status = "QCritical"
        #status = "S_ERROR"
        #print("Resetting tasks with status: %s" % options.task_status)
        for task in flow.iflat_tasks(status=status, nids=selected_nids(flow, options)):
        #for work in flow:
        #    for task in work:
        #        if task.status in
            task.reset()
            task.set_manager(new_manager)
            
        # Update the database.
        return flow.build_and_pickle_dump()

    elif options.command == "events":
        nrows, ncols = get_terminal_size()
        #print(nrows, ncols)

        for task in flow.iflat_tasks(nids=selected_nids(flow, options)):
            report = task.get_event_report()
            #report = report.filter_types()
            print(make_banner(str(task), width=ncols, mark="="))
            print(report)

    elif options.command == "corrections":
        nrows, ncols = get_terminal_size()
        count = 0
        for task in flow.iflat_tasks(nids=selected_nids(flow, options)):
            if task.num_corrections == 0: continue
            count += 1
            print(make_banner(str(task), width=ncols, mark="="))
            for corr in task.corrections:
                pprint(corr)

        if not count: 
            print("No correction found.")

    elif options.command == "history":
        nrows, ncols = get_terminal_size()

        #for task in flow.iflat_tasks(nids=selected_nids(flow, options)):
        #    print(make_banner(str(task), width=ncols, mark="="))
        #    print(task.history.to_string(metadata=options.metadata))

        for work in flow:
            print(make_banner(str(work), width=ncols, mark="="))
            print(work.history.to_string(metadata=options.metadata))
            for task in work:
                print(make_banner(str(task), width=ncols, mark="="))
                print(task.history.to_string(metadata=options.metadata))

        print(make_banner(str(flow), width=ncols, mark="="))
        print(flow.history.to_string(metadata=options.metadata))

    elif options.command == "handlers":
        if options.doc:
            autodoc_event_handlers()
        else:
            flow.show_event_handlers()

    elif options.command  == "single":
        nlaunch = PyLauncher(flow).single_shot()
        flow.show_status()
        print("Number of tasks launched: %d" % nlaunch)

    elif options.command == "rapid":
        nlaunch = PyLauncher(flow).rapidfire()
        flow.show_status()
        print("Number of tasks launched: %d" % nlaunch)

    elif options.command == "scheduler":
        # Check that the env on the local machine is properly configured before starting the scheduler.
        abilab.abicheck()

        sched_options = {oname: getattr(options, oname) for oname in 
            ("weeks", "days", "hours", "minutes", "seconds")}

        if all(v == 0 for v in sched_options.values()):
            sched = PyFlowScheduler.from_user_config()
        else:
            sched = PyFlowScheduler(**sched_options)

        sched.add_flow(flow)
        print(sched)

        if False:
            from shutil import copy
            bkp_pickle = "_bkp"
            copy(flow.pickle_file, bkp_pickle)

            while True:
                sched.start()
                flow.rmtree()
                flow = abilab.Flow.pickle_load(bkp_pickle)
                flow.build()
                sched = PyFlowScheduler.from_user_config()
                sched.add_flow(flow)
        else:
            return sched.start()

    elif options.command == "batch":
        return flow.batch()

    elif options.command == "status":

        # Select the method to call.
        show_func = flow.show_status if not options.summary else flow.show_summary

        if options.delay:
            cprint("Entering infinite loop. Press CTRL+C to exit", color="magenta", end="", flush=True)
            try:
                while True:
                    print(2*"\n" + time.asctime() + "\n")
                    flow.check_status()
                    show_func(verbose=options.verbose, nids=selected_nids(flow, options))
                    if flow.all_ok: break
                    time.sleep(options.delay)
            except KeyboardInterrupt:
                pass
        else:
<<<<<<< HEAD
            flow.show_status(verbose=options.verbose, nids=selected_nids(flow, options))
            #if flow.manager.has_queue:
            #    print("Total number of jobs in queue: %s" % flow.manager.get_njobs_in_queue())
=======
            show_func(verbose=options.verbose, nids=selected_nids(flow, options))
            if flow.manager.has_queue:
                print("Total number of jobs in queue: %s" % flow.manager.get_njobs_in_queue())
>>>>>>> a15e36bc

    elif options.command == "open":
        flow.open_files(what=options.what, status=None, op="==", nids=selected_nids(flow, options))

    elif options.command == "ncopen":
        # The name of the method associated to this netcdf file.
        methname = "open_" + options.ncext.lower()
        # List of netcdf file objects.
        ncfiles = [getattr(task, methname)() for task in flow.select_tasks(nids=options.nids, wslice=options.wslice) 
                    if hasattr(task, methname)]
        
        if ncfiles:
            # Start ipython shell with namespace 
            import IPython
            if len(ncfiles) == 1:
                IPython.start_ipython(argv=[], user_ns={"ncfile": ncfiles[0]})
            else:
                IPython.start_ipython(argv=[], user_ns={"ncfiles": ncfiles})
        else:
            cprint("Cannot find any netcdf file with extension %s" % options.ncext, color="magenta")

    elif options.command == "cancel":
        print("Number of jobs cancelled %d" % flow.cancel(nids=selected_nids(flow, options)))
        # Remove directory
        if options.rmtree: flow.rmtree()

    elif options.command == "restart":
        nlaunch, excs = 0, []
        for task in flow.unconverged_tasks:
            try:
                fired = task.restart()
                if fired: nlaunch += 1
            except Exception:
                excs.append(straceback())

        cprint("Number of jobs restarted %d" % nlaunch, "blue")
        if nlaunch:
            # update database
            flow.pickle_dump()

        if excs:
            print("Exceptions raised\n")
            pprint(excs)

    elif options.command == "reset":
        print("Will reset tasks with status: %s" % options.task_status)

        count = 0
        for task in flow.iflat_tasks(status=options.task_status, nids=selected_nids(flow, options)):
            print("Resetting task %s" % task)
            task.reset()
            count += 1	

        cprint("%d tasks have been reset" % count, "blue")
        nlaunch = PyLauncher(flow).rapidfire()
        flow.show_status()
        print("Number of tasks launched: %d" % nlaunch)

        if nlaunch == 0:
            deadlocked, runnables, running = flow.deadlocked_runnables_running()
            print("deadlocked:", deadlocked)
            print("runnables:", runnables)
            print("running:", running)
            if deadlocked and not (runnables or running):
                print("*** Flow is deadlocked ***")

        flow.pickle_dump()

    elif options.command == "move":
        print("Will move flow to %s..." % options.dest)
        flow.chroot(options.dest)
        flow.move(options.dest)

    elif options.command == "tail":
        def get_path(task):
            """Helper function used to select the files of a task."""
            choices = {
                "o": task.output_file,
                "l": task.log_file,
                "e": task.stderr_file,
            }
            return getattr(choices[options.what_tail], "path")

        paths = [get_path(task) for task in flow.iflat_tasks(status="Running", nids=selected_nids(flow, options))]

        if not paths:
            cprint("No job is running. Exiting!", "red")
        else:
            cprint("Press CTRL+C to interrupt. Number of output files %d" % len(paths), color="magenta", end="", flush=True)
            try:
                os.system("tail -f %s" % " ".join(paths))
            except KeyboardInterrupt:
                pass

    elif options.command == "qstat":
        for task in flow.select_tasks(nids=options.nids, wslice=options.wslice):
            if not task.qjob: continue
            print("qjob", task.qjob)
            print("info", task.qjob.get_info())
            print("e start-time", task.qjob.estimated_start_time())
            print("qstats", task.qjob.get_stats())

    elif options.command == "deps":
        flow.check_status()
        flow.show_dependencies()

    elif options.command == "robot":
        import IPython
        with abilab.abirobot(flow, options.robot_ext, nids=selected_nids(flow, options)) as robot:
            #IPython.embed(header=str(robot) + "\nType `robot` in the terminal and use <TAB> to list its methods",  robot=robot)
            IPython.start_ipython(argv=[], user_ns={"robot": robot})

    elif options.command == "plot":
        fext = dict(
            ebands="gsr",
        )[options.what]

        open_method = "open_" + fext
        plot_method = "plot_" + options.what

        for task in flow.select_tasks(nids=options.nids, wslice=options.wslice):
            try:
                with getattr(task, open_method)() as ncfile: 
                    getattr(ncfile, plot_method)()
            except Exception as exc:
                print(exc)

    elif options.command == "inspect":
        tasks = flow.select_tasks(nids=options.nids, wslice=options.wslice)

        # Use different thread to inspect the task so that master can catch KeyboardInterrupt and exit.
        # One could use matplotlib non-blocking interface with show(block=False) but this one seems to work well.
        from multiprocessing import Process

        def plot_graphs():
            for task in tasks:
                if hasattr(task, "inspect"):
                    task.inspect()
                else:
                    cprint("Task %s does not provide an inspect method" % task, color="blue")

        plot_graphs()

        # This works with py3k but not with py2
        #p = Process(target=plot_graphs)
        #p.start()
        #num_tasks = len(tasks)

        #if num_tasks == 1:
        #    p.join()
        #else:
        #    cprint("Will produce %d matplotlib plots. Press CTRL+C to interrupt..." % num_tasks, color="magenta", end="", flush=True)
        #    try:
        #        p.join()
        #    except KeyboardInterrupt:
        #        print("\nTerminating thread...")
        #        p.terminate()

    elif options.command == "inputs":
        flow.show_inputs(nids=selected_nids(flow, options))

    elif options.command == "notebook":
        write_notebook(flow, options)

    elif options.command == "ipython":
        import IPython
        #IPython.embed(header="")
        IPython.start_ipython(argv=[], user_ns={"flow": flow})# , header="flow.show_status()")

    elif options.command == "tar":
        if not options.light:
            tarfile = flow.make_tarfile(name=None, 
                                        max_filesize=options.max_filesize, 
                                        exclude_exts=options.exclude_exts, 
                                        exclude_dirs=options.exclude_dirs,
                                        verbose=options.verbose)
            print("Created tarball file %s" % tarfile)
        else:
            tarfile = flow.make_light_tarfile()
            print("Created light tarball file %s" % tarfile)

    else:
        raise RuntimeError("Don't know what to do with command %s!" % options.command)

    return retcode
    

if __name__ == "__main__":
    # Replace python open to detect open files.
    #from abipy.tools import open_hook
    #open_hook.install()
    retcode = 0
    do_prof, do_tracemalloc = 2* [False]
    try:
        do_prof = sys.argv[1] == "prof"
        do_tracemalloc = sys.argv[1] == "tracemalloc"
        if do_prof or do_tracemalloc: sys.argv.pop(1)
    except: 
        pass

    if do_prof:
        import pstats, cProfile
        cProfile.runctx("main()", globals(), locals(), "Profile.prof")
        s = pstats.Stats("Profile.prof")
        s.strip_dirs().sort_stats("time").print_stats()

    elif do_tracemalloc:
        # Requires py3.4
        import tracemalloc
        tracemalloc.start()

        retcode = main()

        snapshot = tracemalloc.take_snapshot()
        top_stats = snapshot.statistics('lineno')

        print("[Top 10]")
        for stat in top_stats[:10]:
            print(stat)
    else:
        sys.exit(main())

    #open_hook.print_open_files()
    sys.exit(retcode)<|MERGE_RESOLUTION|>--- conflicted
+++ resolved
@@ -514,15 +514,9 @@
             except KeyboardInterrupt:
                 pass
         else:
-<<<<<<< HEAD
-            flow.show_status(verbose=options.verbose, nids=selected_nids(flow, options))
-            #if flow.manager.has_queue:
-            #    print("Total number of jobs in queue: %s" % flow.manager.get_njobs_in_queue())
-=======
             show_func(verbose=options.verbose, nids=selected_nids(flow, options))
             if flow.manager.has_queue:
                 print("Total number of jobs in queue: %s" % flow.manager.get_njobs_in_queue())
->>>>>>> a15e36bc
 
     elif options.command == "open":
         flow.open_files(what=options.what, status=None, op="==", nids=selected_nids(flow, options))
