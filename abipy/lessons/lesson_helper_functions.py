--- conflicted
+++ resolved
@@ -30,11 +30,7 @@
     all_vars = None
 
     def __init__(self):
-<<<<<<< HEAD
-        self.load_vars(os.path.join(os.path.dirname(__file__), 'abinit_vars.yml'))
-=======
         self.load_vars(abidata.var_file('abinit_vars.yml'))
->>>>>>> e0295059
 
     def load_vars(self, file_yml):
 
